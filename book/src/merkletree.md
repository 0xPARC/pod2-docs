--- conflicted
+++ resolved
@@ -10,8 +10,6 @@
 - Encode all keys and values in the `MerkleTree`.
 - Put all keys and values into a sparse Merkle tree.
 - The `MerkleTree` is encoded in-circuit as the root of this sparse Merkle tree.
-<<<<<<< HEAD
-=======
 
 This document explains the construction of the sparse Merkle tree.
 
@@ -98,95 +96,13 @@
 ### Example 2
 So for example, imagine we have 8 key-pairs, where the keys are just an enumeration from 0 to 7, then the tree leaves positions would look like:
 ![](img/merkletree-example-1-a.png)
->>>>>>> bb865a4f
 
-This document explains the construction of the sparse Merkle tree.
+Now let's change the key of the leaf `key=1`, and set it as `key=13`. Then, their respective leaf paths will be the same until they diverge in the 4-th bit:
 
-## The branching rule
+![](img/merkletree-example-1-b.png)
 
-A sparse Merkle tree is implemented as a binary tree.  The insertion path of any key is given by a deterministic rule: given ```key``` and a nonnegative integer ```depth```, the rule determines that ```key``` belongs to either the ```left``` or ```right``` branch at depth ```depth```.
 
-<<<<<<< HEAD
-The precise rule is as follows.  In-circuit, compute a Poseidon hash of ```key``` to obtain a 4-tuple of field elements 
-```
-Poseidon(key) = (k_0, k_1, k_2, k_3).
-```
-Write the field elements in binary (in little-endian order):
-```
-k_0 = b_0 b_1 ... b_63
-k_1 = b_64 b_65 ... b_127
-....
-```
-
-At the root, ```key``` goes to the left subtree if ```b_0 = 0```, otherwise the right subtree.  At depth 1, ```key``` goes to the left subtree if ```b_1 = 0```, otherwise the right subtree, and similarly for higher depth.
-
-## The tree structure
-
-A Merkle tree with no entry at all is represented by the hash value
-```root = hash(0).```
-(With the Plonky2 backend, the hash function ```hash``` will output a 4-tuple of field elements.)
-
-A Merkle tree with a single entry ```(key, value)``` is called a "leaf".  It is represented by the hash value
-```root = hash((key, value, 1)).```
-
-A Merkle tree ```tree``` with more than one entry is required to have two subtrees, ```left``` and ```right```.  It is then represented by the hash value
-```root = hash((left_root, right_root, 2)).```
-
-(The role of the constants 1 and 2 is to prevent collisions between leaves and non-leaf Merkle roots.  If the constants were omitted, a large Merkle tree could be dishonestly interpreted as a leaf, leading to security vulnerabilities.)
-
-## Example 1
-
-Suppose we want to build a Merkle tree from the following `Dictionary` with three key-value pairs:
-```
-{
-    4: "even",
-    5: "odd",
-    6: "even"
-}
-```
-
-The keys are integers, so the are represented in-circuit by themselves.  Let's suppose that in little-endian order, the first three bits of the hashes of the keys are:
-```
-hash(4) = 000...
-hash(5) = 010...
-hash(6) = 001...
-```
-
-The resulting tree looks like:
-```
-                        root
-                         /\   
-                        /  \  
-                       /    \ 
-                      /      \
-                   L_root   R_root = hash(0)
-                     /\       
-                    /  \                             
-                   /    \     
-                  /      \    
-               LL_root  LR_root = hash((4, "even", 1))
-                 /\           
-                /  \          
-               /    \         
-              /      \        
-        LLL_root   LLR_root = hash((5, "odd", 1))
-          ||          
-  hash((6, "even", 1))
-```
-
-The intermediate roots are computed as hashes of their subroots:
-```
-LL_root = hash((LLL_root, LLR_root, 2))
-L_root = hash((LL_root, LR_root, 2))
-root = hash((L_root, R_root, 2)).
-```
-
-The full `Dictionary` is then represented in the backend as `root` (four field elements in the Plonky2 backend).
-
-### Example 2
-=======
 ### Example 3
->>>>>>> bb865a4f
 
 Suppose we have 4 key-values, where the first four bits of the hashes of the keys are `0000`, `0100`, `1010` and `1011`. The tree would look like:
 ![](img/merkletree-example-2-a.png)
