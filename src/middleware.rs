--- conflicted
+++ resolved
@@ -472,10 +472,7 @@
     }
 }
 
-<<<<<<< HEAD
-=======
 // TODO: Replace this with a more stringly typed enum as in the Devcon implementation.
->>>>>>> 90e9782e
 #[derive(Clone, Debug, PartialEq, Eq)]
 pub struct Operation(pub NativeOperation, pub Vec<OperationArg>);
 
@@ -487,10 +484,7 @@
         &self.1
     }
     // TODO: Argument checking.
-<<<<<<< HEAD
-=======
     // TODO: Use `Err` for all type mismatches rather than `false`.
->>>>>>> 90e9782e
     /// Checks the given operation against a statement.
     pub fn check(&self, output_statement: Statement) -> Result<bool> {
         use NativeOperation::*;
