--- conflicted
+++ resolved
@@ -201,7 +201,8 @@
 pub fn hash_str(s: &str) -> Hash {
     let mut input = s.as_bytes().to_vec();
     input.push(1); // padding
-                   // Merge 7 bytes into 1 field, because the field is slightly below 64 bits
+
+    // Merge 7 bytes into 1 field, because the field is slightly below 64 bits
     let input: Vec<F> = input
         .chunks(7)
         .map(|bytes| {
@@ -247,437 +248,6 @@
     }
 }
 
-<<<<<<< HEAD
-#[derive(Clone, Copy, Debug, FromRepr, PartialEq, Eq)]
-pub enum NativePredicate {
-    None = 0,
-    ValueOf = 1,
-    Equal = 2,
-    NotEqual = 3,
-    Gt = 4,
-    Lt = 5,
-    Contains = 6,
-    NotContains = 7,
-    SumOf = 8,
-    ProductOf = 9,
-    MaxOf = 10,
-}
-
-impl ToFields for NativePredicate {
-    fn to_fields(self) -> (Vec<F>, usize) {
-        (vec![F::from_canonical_u64(self as u64)], 1)
-    }
-}
-
-use std::sync::Arc;
-
-// BEGIN Custom 1b
-
-#[derive(Debug)]
-pub enum HashOrWildcard {
-    Hash(Hash),
-    Wildcard(usize),
-}
-
-impl fmt::Display for HashOrWildcard {
-    fn fmt(&self, f: &mut fmt::Formatter) -> fmt::Result {
-        match self {
-            Self::Hash(h) => write!(f, "{}", h),
-            Self::Wildcard(n) => write!(f, "*{}", n),
-        }
-    }
-}
-
-#[derive(Debug)]
-pub enum StatementTmplArg {
-    None,
-    Literal(Value),
-    Key(HashOrWildcard, HashOrWildcard),
-}
-
-impl fmt::Display for StatementTmplArg {
-    fn fmt(&self, f: &mut fmt::Formatter) -> fmt::Result {
-        match self {
-            Self::None => write!(f, "none"),
-            Self::Literal(v) => write!(f, "{}", v),
-            Self::Key(pod_id, key) => write!(f, "({}, {})", pod_id, key),
-        }
-    }
-}
-
-// END
-
-// BEGIN Custom 2
-
-// pub enum StatementTmplArg {
-//     None,
-//     Literal(Value),
-//     Wildcard(usize),
-// }
-
-// END
-
-/// Statement Template for a Custom Predicate
-#[derive(Debug)]
-pub struct StatementTmpl(Predicate, Vec<StatementTmplArg>);
-
-#[derive(Debug)]
-pub struct CustomPredicate {
-    /// true for "and", false for "or"
-    pub conjunction: bool,
-    pub statements: Vec<StatementTmpl>,
-    pub args_len: usize,
-    // TODO: Add private args length?
-    // TODO: Add args type information?
-}
-
-impl fmt::Display for CustomPredicate {
-    fn fmt(&self, f: &mut fmt::Formatter) -> fmt::Result {
-        writeln!(f, "{}<", if self.conjunction { "and" } else { "or" })?;
-        for st in &self.statements {
-            write!(f, "  {}", st.0)?;
-            for (i, arg) in st.1.iter().enumerate() {
-                if i != 0 {
-                    write!(f, ", ")?;
-                }
-                write!(f, "{}", arg)?;
-            }
-            writeln!(f, "),")?;
-        }
-        write!(f, ">(")?;
-        for i in 0..self.args_len {
-            if i != 0 {
-                write!(f, ", ")?;
-            }
-            write!(f, "*{}", i)?;
-        }
-        writeln!(f, ")")?;
-        Ok(())
-    }
-}
-
-#[derive(Debug)]
-pub struct CustomPredicateBatch {
-    predicates: Vec<CustomPredicate>,
-}
-
-impl CustomPredicateBatch {
-    pub fn hash(&self) -> Hash {
-        // TODO
-        hash_str(&format!("{:?}", self))
-    }
-}
-
-#[derive(Clone, Debug)]
-pub enum Predicate {
-    Native(NativePredicate),
-    BatchSelf(usize),
-    Custom(Arc<CustomPredicateBatch>, usize),
-}
-
-impl From<NativePredicate> for Predicate {
-    fn from(v: NativePredicate) -> Self {
-        Self::Native(v)
-    }
-}
-
-impl ToFields for Predicate {
-    fn to_fields(self) -> (Vec<F>, usize) {
-        todo!()
-    }
-}
-
-impl fmt::Display for Predicate {
-    fn fmt(&self, f: &mut fmt::Formatter) -> fmt::Result {
-        match self {
-            Self::Native(p) => write!(f, "{:?}", p),
-            Self::BatchSelf(i) => write!(f, "self.{}", i),
-            Self::Custom(pb, i) => write!(f, "{}.{}", pb.hash(), i),
-        }
-    }
-}
-
-#[derive(Clone, Debug, PartialEq, Eq, Hash)]
-/// AnchoredKey is a tuple containing (OriginId: PodId, key: Hash)
-pub struct AnchoredKey(pub PodId, pub Hash);
-
-impl AnchoredKey {
-    pub fn origin(&self) -> PodId {
-        self.0
-    }
-    pub fn key(&self) -> Hash {
-        self.1
-    }
-}
-
-#[derive(Clone, Debug, PartialEq, Eq)]
-pub enum StatementArg {
-    None,
-    Literal(Value),
-    Key(AnchoredKey),
-}
-
-impl fmt::Display for StatementArg {
-    fn fmt(&self, f: &mut fmt::Formatter) -> fmt::Result {
-        match self {
-            StatementArg::None => write!(f, "none"),
-            StatementArg::Literal(v) => write!(f, "{}", v),
-            StatementArg::Key(r) => write!(f, "{}.{}", r.0, r.1),
-        }
-    }
-}
-
-impl StatementArg {
-    pub fn is_none(&self) -> bool {
-        matches!(self, Self::None)
-    }
-    pub fn literal(&self) -> Result<Value> {
-        match self {
-            Self::Literal(value) => Ok(*value),
-            _ => Err(anyhow!("Statement argument {:?} is not a literal.", self)),
-        }
-    }
-    pub fn key(&self) -> Result<AnchoredKey> {
-        match self {
-            Self::Key(ak) => Ok(ak.clone()),
-            _ => Err(anyhow!("Statement argument {:?} is not a key.", self)),
-        }
-    }
-}
-
-impl ToFields for StatementArg {
-    fn to_fields(self) -> (Vec<F>, usize) {
-        // NOTE: current version returns always the same amount of field elements in the returned
-        // vector, which means that the `None` case is padded with 8 zeroes, and the `Literal` case
-        // is padded with 4 zeroes. Since the returned vector will mostly be hashed (and reproduced
-        // in-circuit), we might be interested into reducing the length of it. If that's the case,
-        // we can check if it makes sense to make it dependant on the concrete StatementArg; that
-        // is, when dealing with a `None` it would be a single field element (zero value), and when
-        // dealing with `Literal` it would be of length 4.
-        let f = match self {
-            StatementArg::None => vec![F::ZERO; STATEMENT_ARG_F_LEN],
-            StatementArg::Literal(v) => {
-                let value_f = v.0.to_vec();
-                [
-                    value_f.clone(),
-                    vec![F::ZERO; STATEMENT_ARG_F_LEN - value_f.len()],
-                ]
-                .concat()
-            }
-            StatementArg::Key(ak) => {
-                let (podid_f, _) = ak.0.to_fields();
-                let (hash_f, _) = ak.1.to_fields();
-                [podid_f, hash_f].concat()
-            }
-        };
-        assert_eq!(f.len(), STATEMENT_ARG_F_LEN); // sanity check
-        (f, STATEMENT_ARG_F_LEN)
-    }
-}
-
-// TODO: Replace this with a more stringly typed enum as in the Devcon implementation.
-#[derive(Clone, Debug, PartialEq, Eq)]
-pub struct Statement(pub NativePredicate, pub Vec<StatementArg>);
-
-impl fmt::Display for Statement {
-    fn fmt(&self, f: &mut fmt::Formatter) -> fmt::Result {
-        write!(f, "{:?} ", self.0)?;
-        for (i, arg) in self.1.iter().enumerate() {
-            if !(!f.alternate() && arg.is_none()) {
-                if i != 0 {
-                    write!(f, " ")?;
-                }
-                write!(f, "{}", arg)?;
-            }
-        }
-        Ok(())
-    }
-}
-
-impl Statement {
-    pub fn code(&self) -> NativePredicate {
-        self.0
-    }
-    pub fn args(&self) -> &[StatementArg] {
-        &self.1
-    }
-    pub fn is_none(&self) -> bool {
-        matches!(self.0, NativePredicate::None)
-    }
-}
-
-impl ToFields for Statement {
-    fn to_fields(self) -> (Vec<F>, usize) {
-        let (native_statement_f, native_statement_f_len) = self.0.to_fields();
-        let (vec_statementarg_f, vec_statementarg_f_len) = self
-            .1
-            .into_iter()
-            .map(|statement_arg| statement_arg.to_fields())
-            .fold((Vec::new(), 0), |mut acc, (f, l)| {
-                acc.0.extend(f);
-                acc.1 += l;
-                acc
-            });
-        (
-            [native_statement_f, vec_statementarg_f].concat(),
-            native_statement_f_len + vec_statementarg_f_len,
-        )
-    }
-}
-
-#[derive(Clone, Copy, Debug, PartialEq, Eq)]
-pub enum NativeOperation {
-    None = 0,
-    NewEntry = 1,
-    CopyStatement = 2,
-    EqualFromEntries = 3,
-    NotEqualFromEntries = 4,
-    GtFromEntries = 5,
-    LtFromEntries = 6,
-    TransitiveEqualFromStatements = 7,
-    GtToNotEqual = 8,
-    LtToNotEqual = 9,
-    ContainsFromEntries = 10,
-    NotContainsFromEntries = 11,
-    RenameContainedBy = 12,
-    SumOf = 13,
-    ProductOf = 14,
-    MaxOf = 15,
-}
-
-#[derive(Clone, Debug, PartialEq, Eq)]
-pub enum OperationArg {
-    None,
-    Statement(Statement),
-    Key(AnchoredKey),
-}
-
-impl OperationArg {
-    pub fn is_none(&self) -> bool {
-        matches!(self, Self::None)
-    }
-    pub fn statement(&self) -> Result<Statement> {
-        match self {
-            Self::Statement(statement) => Ok(statement.clone()),
-            _ => Err(anyhow!("Operation argument {:?} is not a statement.", self)),
-        }
-    }
-    pub fn key(&self) -> Result<AnchoredKey> {
-        match self {
-            Self::Key(ak) => Ok(ak.clone()),
-            _ => Err(anyhow!("Operation argument {:?} is not a key.", self)),
-        }
-    }
-}
-
-// TODO: Replace this with a more stringly typed enum as in the Devcon implementation.
-#[derive(Clone, Debug, PartialEq, Eq)]
-pub struct Operation(pub NativeOperation, pub Vec<OperationArg>);
-
-impl Operation {
-    pub fn code(&self) -> NativeOperation {
-        self.0
-    }
-    pub fn args(&self) -> &[OperationArg] {
-        &self.1
-    }
-    // TODO: Argument checking.
-    // TODO: Use `Err` for all type mismatches rather than `false`.
-    /// Checks the given operation against a statement.
-    pub fn check(&self, output_statement: Statement) -> Result<bool> {
-        use NativeOperation::*;
-        match self.0 {
-            // Nothing to check.
-            None => Ok(output_statement.code() == NativePredicate::None),
-            // Check that the resulting statement is of type `ValueOf`
-            // and its origin is `SELF`.
-            NewEntry =>
-                Ok(output_statement.code() == NativePredicate::ValueOf && output_statement.args()[0].key()?.origin() == SELF)
-            ,
-            // Check that the operation acts on a statement *and* the
-            // output is equal to this statement.
-            CopyStatement => Ok(output_statement == self.args()[0].statement()?)
-            ,
-            EqualFromEntries => {
-                let s1 = self.args()[0].statement()?;
-                let (s1_key, s1_value) = (s1.args()[0].key()?, s1.args()[1].literal()?);
-                let s2 = self.args()[1].statement()?;
-                let (s2_key, s2_value) = (s2.args()[0].key()?, s2.args()[1].literal()?);
-                let statements_equal = s1.code() == NativePredicate::ValueOf && s2.code() == NativePredicate::ValueOf && s1_value == s2_value;
-                Ok(statements_equal && output_statement.code() == NativePredicate::Equal && output_statement.args()[0].key()? == s1_key && output_statement.args()[1].key()? == s2_key)}
-            ,
-            NotEqualFromEntries => {
-                let s1 = self.args()[0].statement()?;
-                let (s1_key, s1_value) = (s1.args()[0].key()?, s1.args()[1].literal()?);
-                let s2 = self.args()[1].statement()?;
-                let (s2_key, s2_value) = (s2.args()[0].key()?, s2.args()[1].literal()?);
-                let statements_not_equal = s1.code() == NativePredicate::ValueOf && s2.code() == NativePredicate::ValueOf && s1_value != s2_value;
-                Ok(statements_not_equal && output_statement.code() == NativePredicate::NotEqual && output_statement.args()[0].key()? == s1_key && output_statement.args()[1].key()? == s2_key)}                ,
-            GtFromEntries => {
-                let s1 = self.args()[0].statement()?;
-                let (s1_key, s1_value) = (s1.args()[0].key()?, s1.args()[1].literal()?);
-                let s2 = self.args()[1].statement()?;
-                let (s2_key, s2_value) = (s2.args()[0].key()?, s2.args()[1].literal()?);
-                let statements_not_equal = s1.code() == NativePredicate::ValueOf && s2.code() == NativePredicate::ValueOf && s1_value > s2_value;
-                Ok(statements_not_equal && output_statement.code() == NativePredicate::Gt && output_statement.args()[0].key()? == s1_key && output_statement.args()[1].key()? == s2_key)},
-            LtFromEntries => {
-                let s1 = self.args()[0].statement()?;
-                let (s1_key, s1_value) = (s1.args()[0].key()?, s1.args()[1].literal()?);
-                let s2 = self.args()[1].statement()?;
-                let (s2_key, s2_value) = (s2.args()[0].key()?, s2.args()[1].literal()?);
-                let statements_not_equal = s1.code() == NativePredicate::ValueOf && s2.code() == NativePredicate::ValueOf && s1_value < s2_value;
-                Ok(statements_not_equal && output_statement.code() == NativePredicate::Lt && output_statement.args()[0].key()? == s1_key && output_statement.args()[1].key()? == s2_key)},
-            TransitiveEqualFromStatements => {
-                let s1 = self.args()[0].statement()?;
-                let s2 = self.args()[1].statement()?;
-                let key1 = s1.args()[0].key()?;
-                let key2 = s1.args()[1].key()?;
-                let key3 = s2.args()[0].key()?;
-                let key4 = s2.args()[1].key()?;
-                let statements_satisfy_transitivity = s1.code() == NativePredicate::Equal && s2.code() == NativePredicate::Equal && key2 == key3;
-                Ok(statements_satisfy_transitivity && output_statement.code() == NativePredicate::Equal && output_statement.args()[0].key()? == key1 && output_statement.args()[1].key()? == key4)
-            },
-            GtToNotEqual => {
-                let s = self.args()[0].statement()?;
-                let arg_is_gt = s.code() == NativePredicate::Gt;
-                Ok(arg_is_gt && output_statement.code() == NativePredicate::NotEqual && output_statement.args() == s.args())
-            },
-            LtToNotEqual => {
-                let s = self.args()[0].statement()?;
-                let arg_is_lt = s.code() == NativePredicate::Lt;
-                Ok(arg_is_lt && output_statement.code() == NativePredicate::NotEqual && output_statement.args() == s.args())
-            },
-            RenameContainedBy => {
-                let s1 = self.args()[0].statement()?;
-                let s2 = self.args()[1].statement()?;
-                let key1 = s1.args()[0].key()?;
-                let key2 = s1.args()[1].key()?;
-                let key3 = s2.args()[0].key()?;
-                let key4 = s2.args()[1].key()?;
-                let args_satisfy_rename = s1.code() == NativePredicate::Contains && s2.code() == NativePredicate::Equal && key1 == key3;
-                Ok(args_satisfy_rename && output_statement.code() == NativePredicate::Contains && output_statement.args()[0].key()? == key4 && output_statement.args()[1].key()? == key2)
-            },
-            SumOf => {
-                let s1 = self.args()[0].statement()?;
-                let s1_key = s1.args()[0].key()?;
-                let s1_value: i64 = s1.args()[1].literal()?.try_into()?;
-                let s2 = self.args()[1].statement()?;
-                let s2_key = s2.args()[0].key()?;
-                let s2_value:i64 = s2.args()[1].literal()?.try_into()?;
-                let s3 = self.args()[2].statement()?;
-                let s3_key = s3.args()[0].key()?;
-                let s3_value: i64 = s3.args()[1].literal()?.try_into()?;
-                let sum_holds = s1.code() == NativePredicate::ValueOf && s2.code() == NativePredicate::ValueOf && s3.code() == NativePredicate::ValueOf && s1_value == s2_value + s3_value;
-                Ok(sum_holds && output_statement.code() == NativePredicate::SumOf && output_statement.args()[0].key()? == s1_key && output_statement.args()[1].key()? == s2_key && output_statement.args()[2].key()? == s3_key)
-            },
-            // TODO: Remaining ops.
-            _ => Ok(true)
-        }
-    }
-}
-
-=======
->>>>>>> c2d23b0b
 pub trait Pod: fmt::Debug + DynClone {
     fn verify(&self) -> bool;
     fn id(&self) -> PodId;
@@ -686,16 +256,8 @@
     fn kvs(&self) -> HashMap<AnchoredKey, Value> {
         self.pub_statements()
             .into_iter()
-<<<<<<< HEAD
-            .filter_map(|st| match st.0 {
-                NativePredicate::ValueOf => Some((
-                    st.1[0].key().expect("key"),
-                    st.1[1].literal().expect("literal"),
-                )),
-=======
             .filter_map(|st| match st {
                 Statement::ValueOf(ak, v) => Some((ak, v)),
->>>>>>> c2d23b0b
                 _ => None,
             })
             .collect()
@@ -750,270 +312,4 @@
     /// returns Vec<F> representation of the type, and a usize indicating how many field elements
     /// does the vector contain
     fn to_fields(self) -> (Vec<F>, usize);
-}
-
-#[cfg(test)]
-mod tests {
-    use super::*;
-
-    enum HashOrWildcardStr {
-        Hash(Hash),
-        Wildcard(String),
-    }
-
-    fn l(s: &str) -> HashOrWildcardStr {
-        HashOrWildcardStr::Hash(hash_str(s))
-    }
-
-    fn w(s: &str) -> HashOrWildcardStr {
-        HashOrWildcardStr::Wildcard(s.to_string())
-    }
-
-    enum BuilderArg {
-        Literal(Value),
-        Key(HashOrWildcardStr, HashOrWildcardStr),
-    }
-
-    impl From<(HashOrWildcardStr, HashOrWildcardStr)> for BuilderArg {
-        fn from((pod_id, key): (HashOrWildcardStr, HashOrWildcardStr)) -> Self {
-            Self::Key(pod_id, key)
-        }
-    }
-
-    impl<V> From<V> for BuilderArg
-    where
-        V: Into<Value>,
-    {
-        fn from(v: V) -> Self {
-            Self::Literal(v.into())
-        }
-    }
-
-    struct StatementTmplBuilder {
-        predicate: Predicate,
-        args: Vec<BuilderArg>,
-    }
-
-    fn st_tmpl(p: impl Into<Predicate>) -> StatementTmplBuilder {
-        StatementTmplBuilder {
-            predicate: p.into(),
-            args: Vec::new(),
-        }
-    }
-
-    impl StatementTmplBuilder {
-        fn arg(mut self, a: impl Into<BuilderArg>) -> Self {
-            self.args.push(a.into());
-            self
-        }
-    }
-
-    struct CustomPredicateBatchBuilder {
-        predicates: Vec<CustomPredicate>,
-    }
-
-    impl CustomPredicateBatchBuilder {
-        fn new() -> Self {
-            Self {
-                predicates: Vec::new(),
-            }
-        }
-
-        fn predicate_and(
-            &mut self,
-            args: &[&str],
-            priv_args: &[&str],
-            sts: &[StatementTmplBuilder],
-        ) -> Predicate {
-            self.predicate(true, args, priv_args, sts)
-        }
-
-        fn predicate_or(
-            &mut self,
-            args: &[&str],
-            priv_args: &[&str],
-            sts: &[StatementTmplBuilder],
-        ) -> Predicate {
-            self.predicate(false, args, priv_args, sts)
-        }
-
-        fn predicate(
-            &mut self,
-            conjunction: bool,
-            args: &[&str],
-            priv_args: &[&str],
-            sts: &[StatementTmplBuilder],
-        ) -> Predicate {
-            use BuilderArg as BA;
-            let statements = sts
-                .iter()
-                .map(|sb| {
-                    let args = sb
-                        .args
-                        .iter()
-                        .map(|a| match a {
-                            BA::Literal(v) => StatementTmplArg::Literal(*v),
-                            BA::Key(pod_id, key) => StatementTmplArg::Key(
-                                resolve_wildcard(args, priv_args, pod_id),
-                                resolve_wildcard(args, priv_args, key),
-                            ),
-                        })
-                        .collect();
-                    StatementTmpl(sb.predicate.clone(), args)
-                })
-                .collect();
-            let custom_predicate = CustomPredicate {
-                conjunction,
-                statements,
-                args_len: args.len(),
-            };
-            self.predicates.push(custom_predicate);
-            Predicate::BatchSelf(self.predicates.len() - 1)
-        }
-
-        fn finish(self) -> Arc<CustomPredicateBatch> {
-            Arc::new(CustomPredicateBatch {
-                predicates: self.predicates,
-            })
-        }
-    }
-
-    fn resolve_wildcard(
-        args: &[&str],
-        priv_args: &[&str],
-        v: &HashOrWildcardStr,
-    ) -> HashOrWildcard {
-        match v {
-            HashOrWildcardStr::Hash(h) => HashOrWildcard::Hash(*h),
-            HashOrWildcardStr::Wildcard(s) => HashOrWildcard::Wildcard(
-                args.iter()
-                    .chain(priv_args.iter())
-                    .enumerate()
-                    .find_map(|(i, name)| (&s == name).then_some(i))
-                    .unwrap(),
-            ),
-        }
-    }
-
-    #[test]
-    fn test_custom_pred() {
-        use NativePredicate as NP;
-
-        let mut builder = CustomPredicateBatchBuilder::new();
-        let eth_friend = builder.predicate_and(
-            &["src_or", "src_key", "dst_or", "dst_key"],
-            &["attestation_pod"],
-            &[
-                st_tmpl(NP::ValueOf)
-                    .arg((w("attestation_pod"), l("type")))
-                    .arg(PodType::Signed),
-                st_tmpl(NP::Equal)
-                    .arg((w("attestation_pod"), l("signer")))
-                    .arg((w("src_or"), w("src_key"))),
-                st_tmpl(NP::Equal)
-                    .arg((w("attestation_pod"), l("attestation")))
-                    .arg((w("dst_or"), w("dst_key"))),
-            ],
-        );
-
-        println!("a.0. eth_friend = {}", builder.predicates.last().unwrap());
-        let eth_friend = builder.finish();
-        // This batch only has 1 predicate, so we pick it already for convenience
-        let eth_friend = Predicate::Custom(eth_friend, 0);
-
-        let mut builder = CustomPredicateBatchBuilder::new();
-        let eth_dos_distance_base = builder.predicate_and(
-            &[
-                "src_or",
-                "src_key",
-                "dst_or",
-                "dst_key",
-                "distance_or",
-                "distance_key",
-            ],
-            &[],
-            &[
-                st_tmpl(NP::Equal)
-                    .arg((w("src_or"), l("src_key")))
-                    .arg((w("dst_or"), w("dst_key"))),
-                st_tmpl(NP::ValueOf)
-                    .arg((w("distance_or"), w("distance_key")))
-                    .arg(0),
-            ],
-        );
-
-        println!(
-            "b.0. eth_dos_distance_base = {}",
-            builder.predicates.last().unwrap()
-        );
-
-        let eth_dos_distance = Predicate::BatchSelf(3);
-
-        let eth_dos_distance_ind = builder.predicate_and(
-            &[
-                "src_or",
-                "src_key",
-                "dst_or",
-                "dst_key",
-                "distance_or",
-                "distance_key",
-            ],
-            &[
-                "one_or",
-                "one_key",
-                "shorter_distance_or",
-                "shorter_distance_key",
-                "intermed_or",
-                "intermed_key",
-            ],
-            &[
-                st_tmpl(eth_dos_distance)
-                    .arg((w("src_or"), w("src_key")))
-                    .arg((w("intermed_or"), w("intermed_key")))
-                    .arg((w("shorter_distance_or"), w("shorter_distance_key"))),
-                // distance == shorter_distance + 1
-                st_tmpl(NP::ValueOf).arg((w("one_or"), w("one_key"))).arg(1),
-                st_tmpl(NP::SumOf)
-                    .arg((w("distance_or"), w("distance_key")))
-                    .arg((w("shorter_distance_or"), w("shorter_distance_key")))
-                    .arg((w("one_or"), w("one_key"))),
-                // intermed is a friend of dst
-                st_tmpl(eth_friend)
-                    .arg((w("intermed_or"), w("intermed_key")))
-                    .arg((w("dst_or"), w("dst_key"))),
-            ],
-        );
-
-        println!(
-            "b.1. eth_dos_distance_ind = {}",
-            builder.predicates.last().unwrap()
-        );
-
-        let eth_dos_distance = builder.predicate_or(
-            &[
-                "src_or",
-                "src_key",
-                "dst_or",
-                "dst_key",
-                "distance_or",
-                "distance_key",
-            ],
-            &[],
-            &[
-                st_tmpl(eth_dos_distance_base)
-                    .arg((w("src_or"), w("src_key")))
-                    .arg((w("dst_or"), w("dst_key")))
-                    .arg((w("distance_or"), w("distance_key"))),
-                st_tmpl(eth_dos_distance_ind)
-                    .arg((w("src_or"), w("src_key")))
-                    .arg((w("dst_or"), w("dst_key")))
-                    .arg((w("distance_or"), w("distance_key"))),
-            ],
-        );
-
-        println!(
-            "b.2. eth_dos_distance = {}",
-            builder.predicates.last().unwrap()
-        );
-    }
 }