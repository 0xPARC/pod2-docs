//! The frontend includes the user-level abstractions and user-friendly types to define and work
//! with Pods.

use anyhow::Result;
use itertools::Itertools;
use plonky2::field::types::Field;
use std::collections::HashMap;
use std::convert::From;
use std::fmt;

use crate::middleware::{
    self, hash_str, Hash, MainPodInputs, NativeOperation, NativeStatement, Params, PodId,
    PodProver, PodSigner, F, SELF,
};

/// This type is just for presentation purposes.
#[derive(Clone, Debug, Default, Hash, PartialEq, Eq)]
pub enum PodClass {
    #[default]
    Signed,
    Main,
}

// An Origin, which represents a reference to an ancestor POD.
#[derive(Clone, Debug, PartialEq, Eq, Hash, Default)]
pub struct Origin(pub PodClass, pub PodId);

#[derive(Clone, Debug, PartialEq, Eq)]
pub struct MerkleTree {
    pub root: u8, // TODO
}

#[derive(Clone, Debug, PartialEq, Eq)]
pub enum Value {
    String(String),
    Int(i64),
    MerkleTree(MerkleTree),
}

impl From<&str> for Value {
    fn from(s: &str) -> Self {
        Value::String(s.to_string())
    }
}

impl From<i64> for Value {
    fn from(v: i64) -> Self {
        Value::Int(v)
    }
}

impl From<&Value> for middleware::Value {
    fn from(v: &Value) -> Self {
        match v {
            Value::String(s) => middleware::Value(hash_str(s).0),
            Value::Int(v) => middleware::Value::from(*v),
            // TODO
            Value::MerkleTree(mt) => middleware::Value([
                F::from_canonical_u64(mt.root as u64),
                F::ZERO,
                F::ZERO,
                F::ZERO,
            ]),
        }
    }
}

impl fmt::Display for Value {
    fn fmt(&self, f: &mut fmt::Formatter<'_>) -> fmt::Result {
        match self {
            Value::String(s) => write!(f, "\"{}\"", s),
            Value::Int(v) => write!(f, "{}", v),
            Value::MerkleTree(mt) => write!(f, "mt:{}", mt.root),
        }
    }
}

#[derive(Clone, Debug)]
pub struct SignedPodBuilder {
    pub params: Params,
    pub kvs: HashMap<String, Value>,
}

impl SignedPodBuilder {
    pub fn new(params: &Params) -> Self {
        Self {
            params: params.clone(),
            kvs: HashMap::new(),
        }
    }

    pub fn insert(&mut self, key: impl Into<String>, value: impl Into<Value>) {
        self.kvs.insert(key.into(), value.into());
    }

    pub fn sign<S: PodSigner>(&self, signer: &mut S) -> Result<SignedPod> {
        let mut kvs = HashMap::new();
        let mut key_string_map = HashMap::new();
        for (k, v) in self.kvs.iter() {
            let k_hash = hash_str(k);
            kvs.insert(k_hash, middleware::Value::from(v));
            key_string_map.insert(k_hash, k.clone());
        }
        let pod = signer.sign(&self.params, &kvs)?;
        Ok(SignedPod {
            pod,
            key_string_map,
        })
    }
}

/// SignedPod is a wrapper on top of backend::SignedPod, which additionally stores the
/// string<-->hash relation of the keys.
#[derive(Debug, Clone)]
pub struct SignedPod {
    pub pod: Box<dyn middleware::SignedPod>,
    /// HashMap to store the reverse relation between key strings and key hashes
    pub key_string_map: HashMap<Hash, String>,
}

impl fmt::Display for SignedPod {
    fn fmt(&self, f: &mut fmt::Formatter<'_>) -> fmt::Result {
        writeln!(f, "SignedPod (id:{}):", self.id())?;
        // Note: current version iterates sorting by keys of the kvs, but the merkletree defined at
        // https://0xparc.github.io/pod2/merkletree.html will not need it since it will be
        // deterministic based on the keys values not on the order of the keys when added into the
        // tree.
        for (k, v) in self.pod.kvs().iter().sorted_by_key(|kv| kv.0) {
            writeln!(f, "  - {}: {}", k, v)?;
        }
        Ok(())
    }
}

impl SignedPod {
    pub fn id(&self) -> PodId {
        self.pod.id()
    }
    pub fn origin(&self) -> Origin {
        Origin(PodClass::Signed, self.id())
    }
    pub fn verify(&self) -> bool {
        self.pod.verify()
    }
    pub fn kvs(&self) -> HashMap<Hash, middleware::Value> {
        self.pod.kvs()
    }
}

#[derive(Clone, Debug, PartialEq, Eq, Hash)]
pub struct AnchoredKey(pub Origin, pub String);

#[derive(Clone, Debug, PartialEq, Eq)]
pub enum StatementArg {
    Literal(Value),
    Key(AnchoredKey),
}

impl fmt::Display for StatementArg {
    fn fmt(&self, f: &mut fmt::Formatter<'_>) -> fmt::Result {
        match self {
            Self::Literal(v) => write!(f, "{}", v),
            Self::Key(r) => write!(f, "{}.{}", r.0 .1, r.1),
        }
    }
}

#[derive(Clone, Debug, PartialEq, Eq)]
pub struct Statement(pub NativeStatement, pub Vec<StatementArg>);

impl fmt::Display for Statement {
    fn fmt(&self, f: &mut fmt::Formatter<'_>) -> fmt::Result {
        write!(f, "{:?} ", self.0)?;
        for (i, arg) in self.1.iter().enumerate() {
            if i != 0 {
                write!(f, " ")?;
            }
            write!(f, "{}", arg)?;
        }
        Ok(())
    }
}

#[derive(Clone, Debug, PartialEq, Eq)]
pub enum OperationArg {
    Statement(Statement),
    Key(AnchoredKey),
    Literal(Value),
    Entry(String, Value),
}

impl fmt::Display for OperationArg {
    fn fmt(&self, f: &mut fmt::Formatter<'_>) -> fmt::Result {
        match self {
            OperationArg::Statement(s) => write!(f, "{}", s),
            OperationArg::Key(k) => write!(f, "{}.{}", k.0 .1, k.1),
            OperationArg::Literal(v) => write!(f, "{}", v),
            OperationArg::Entry(k, v) => write!(f, "({}, {})", k, v),
        }
    }
}

impl From<Value> for OperationArg {
    fn from(v: Value) -> Self {
        Self::Literal(v)
    }
}

impl From<&Value> for OperationArg {
    fn from(v: &Value) -> Self {
        Self::Literal(v.clone())
    }
}

impl From<&str> for OperationArg {
    fn from(s: &str) -> Self {
        Self::Literal(Value::from(s))
    }
}

impl From<i64> for OperationArg {
    fn from(v: i64) -> Self {
        Self::Literal(Value::from(v))
    }
}

impl From<(Origin, &str)> for OperationArg {
    fn from((origin, key): (Origin, &str)) -> Self {
        Self::Key(AnchoredKey(origin, key.to_string()))
    }
}

impl From<(&SignedPod, &str)> for OperationArg {
    fn from((pod, key): (&SignedPod, &str)) -> Self {
        Self::Key(AnchoredKey(pod.origin(), key.to_string()))
    }
}

#[derive(Clone, Debug, PartialEq, Eq)]
pub struct Operation(pub NativeOperation, pub Vec<OperationArg>);

impl fmt::Display for Operation {
    fn fmt(&self, f: &mut fmt::Formatter<'_>) -> fmt::Result {
        write!(f, "{:?} ", self.0)?;
        for (i, arg) in self.1.iter().enumerate() {
            if i != 0 {
                write!(f, " ")?;
            }
            write!(f, "{}", arg)?;
        }
        Ok(())
    }
}

#[derive(Debug)]
pub struct MainPodBuilder {
    pub params: Params,
    pub input_signed_pods: Vec<SignedPod>,
    pub input_main_pods: Vec<MainPod>,
    pub statements: Vec<Statement>,
    pub operations: Vec<Operation>,
    pub public_statements: Vec<Statement>,
    // Internal state
    const_cnt: usize,
}

impl fmt::Display for MainPodBuilder {
    fn fmt(&self, f: &mut fmt::Formatter<'_>) -> fmt::Result {
        writeln!(f, "MainPod:")?;
        writeln!(f, "  input_signed_pods:")?;
        for in_pod in &self.input_signed_pods {
            writeln!(f, "    - {}", in_pod.id())?;
        }
        writeln!(f, "  input_main_pods:")?;
        for in_pod in &self.input_main_pods {
            writeln!(f, "    - {}", in_pod.id())?;
        }
        writeln!(f, "  statements:")?;
        for (st, op) in self.statements.iter().zip_eq(self.operations.iter()) {
            write!(f, "    - {} <- ", st)?;
            write!(f, "{}", op)?;
            write!(f, "\n")?;
        }
        Ok(())
    }
}

impl MainPodBuilder {
    pub fn new(params: &Params) -> Self {
        Self {
            params: params.clone(),
            input_signed_pods: Vec::new(),
            input_main_pods: Vec::new(),
            statements: Vec::new(),
            operations: Vec::new(),
            public_statements: Vec::new(),
            const_cnt: 0,
        }
    }
    pub fn add_signed_pod(&mut self, pod: &SignedPod) {
        self.input_signed_pods.push(pod.clone());
    }
    pub fn add_main_pod(&mut self, pod: MainPod) {
        self.input_main_pods.push(pod);
    }
    pub fn insert(&mut self, st_op: (Statement, Operation)) {
        let (st, op) = st_op;
        self.statements.push(st);
        self.operations.push(op);
    }

    /// Convert [OperationArg]s to [StatementArg]s for the operations that work with entries
    fn op_args_entries(&mut self, public: bool, args: &mut [OperationArg]) -> Vec<StatementArg> {
        let mut st_args = Vec::new();
        for arg in args.iter_mut() {
            match arg {
                OperationArg::Statement(_s) => panic!("can't convert Statement to StatementArg"),
                OperationArg::Key(k) => st_args.push(StatementArg::Key(k.clone())),
                OperationArg::Literal(v) => {
                    let k = format!("c{}", self.const_cnt);
                    self.const_cnt += 1;
                    let value_of_st = self.op(
                        public,
                        Operation(
                            NativeOperation::NewEntry,
                            vec![OperationArg::Entry(k.clone(), v.clone())],
                        ),
                    );
                    *arg = OperationArg::Key(AnchoredKey(Origin(PodClass::Main, SELF), k.clone()));
                    st_args.push(value_of_st.1[0].clone())
                }
                OperationArg::Entry(k, v) => {
                    st_args.push(StatementArg::Key(AnchoredKey(
                        Origin(PodClass::Main, SELF),
                        k.clone(),
                    )));
                    st_args.push(StatementArg::Literal(v.clone()))
                }
            };
        }
        st_args
    }

    pub fn pub_op(&mut self, op: Operation) -> Statement {
        self.op(true, op)
    }

    pub fn op(&mut self, public: bool, mut op: Operation) -> Statement {
        use NativeOperation::*;
        let Operation(op_type, ref mut args) = op;
        // TODO: argument type checking
        let st = match op_type {
            None => Statement(NativeStatement::None, vec![]),
            NewEntry => Statement(NativeStatement::ValueOf, self.op_args_entries(public, args)),
            CopyStatement => todo!(),
            EqualFromEntries => {
                Statement(NativeStatement::Equal, self.op_args_entries(public, args))
            }
            NotEqualFromEntries => Statement(
                NativeStatement::NotEqual,
                self.op_args_entries(public, args),
            ),
            GtFromEntries => Statement(NativeStatement::Gt, self.op_args_entries(public, args)),
            LtFromEntries => Statement(NativeStatement::Lt, self.op_args_entries(public, args)),
            TransitiveEqualFromStatements => todo!(),
            GtToNotEqual => todo!(),
            LtToNotEqual => todo!(),
            ContainsFromEntries => Statement(
                NativeStatement::Contains,
                self.op_args_entries(public, args),
            ),
            NotContainsFromEntries => Statement(
                NativeStatement::NotContains,
                self.op_args_entries(public, args),
            ),
            RenameContainedBy => todo!(),
            SumOf => todo!(),
            ProductOf => todo!(),
            MaxOf => todo!(),
        };
        self.operations.push(op);
        if public {
            self.public_statements.push(st.clone());
        }
        self.statements.push(st);
        self.statements[self.statements.len() - 1].clone()
    }

    pub fn reveal(&mut self, st: &Statement) {
        self.public_statements.push(st.clone());
    }

    pub fn prove<P: PodProver>(&self, prover: &mut P) -> Result<MainPod> {
        let compiler = MainPodCompiler::new(&self.params);
        let inputs = MainPodCompilerInputs {
            // signed_pods: &self.input_signed_pods,
            // main_pods: &self.input_main_pods,
            statements: &self.statements,
            operations: &self.operations,
            public_statements: &self.public_statements,
        };
        let (statements, operations, public_statements) = compiler.compile(inputs)?;

        let inputs = MainPodInputs {
            signed_pods: &self.input_signed_pods.iter().map(|p| &p.pod).collect_vec(),
            main_pods: &self.input_main_pods.iter().map(|p| &p.pod).collect_vec(),
            statements: &statements,
            operations: &operations,
            public_statements: &public_statements,
        };
        let pod = prover.prove(&self.params, inputs)?;
        Ok(MainPod { pod })
    }
}

#[derive(Debug)]
pub struct MainPod {
    pub pod: Box<dyn middleware::MainPod>,
    // TODO: metadata
}

impl MainPod {
    pub fn id(&self) -> PodId {
        self.pod.id()
    }
    pub fn origin(&self) -> Origin {
        Origin(PodClass::Main, self.id())
    }
}

struct MainPodCompilerInputs<'a> {
    // pub signed_pods: &'a [Box<dyn middleware::SignedPod>],
    // pub main_pods: &'a [Box<dyn middleware::MainPod>],
    pub statements: &'a [Statement],
    pub operations: &'a [Operation],
    pub public_statements: &'a [Statement],
}

struct MainPodCompiler {
    params: Params,
    // Output
    statements: Vec<middleware::Statement>,
    operations: Vec<middleware::Operation>,
}

impl MainPodCompiler {
    fn new(params: &Params) -> Self {
        Self {
            params: params.clone(),
            statements: Vec::new(),
            operations: Vec::new(),
        }
    }

    fn push_st_op(&mut self, st: middleware::Statement, op: middleware::Operation) {
        self.statements.push(st);
        self.operations.push(op);
    }

    fn compile_op_arg(&self, op_arg: &OperationArg) -> middleware::OperationArg {
        match op_arg {
            OperationArg::Statement(s) => middleware::OperationArg::Statement(self.compile_st(s)),
            OperationArg::Key(k) => middleware::OperationArg::Key(Self::compile_anchored_key(k)),
            OperationArg::Literal(_v) => {
                // OperationArg::Literal is a syntax sugar for the frontend.  This is translated to
                // a new ValueOf statement and it's key used instead.
                unreachable!()
            }
            OperationArg::Entry(_k, _v) => {
                // OperationArg::Entry is only used in the frontend.  The (key, value) will only
                // appear in the ValueOf statement in the backend.  This is because a new ValueOf
                // statement doesn't have any requirement on the key and value.
                middleware::OperationArg::None
            }
        }
    }

    fn compile_anchored_key(key: &AnchoredKey) -> middleware::AnchoredKey {
        middleware::AnchoredKey(key.0 .1, hash_str(&key.1))
    }

    fn compile_st(&self, st: &Statement) -> middleware::Statement {
        let mut st_args = Vec::new();
        let Statement(front_st_typ, front_st_args) = st;
        for front_st_arg in front_st_args {
            match front_st_arg {
                StatementArg::Literal(v) => {
                    st_args.push(middleware::StatementArg::Literal(middleware::Value::from(
                        v,
                    )));
                }
                StatementArg::Key(k) => {
                    let key = Self::compile_anchored_key(k);
                    st_args.push(middleware::StatementArg::Key(key));
                }
            };
            if st_args.len() > self.params.max_statement_args {
                panic!("too many statement st_args");
            }
        }

        middleware::Statement(*front_st_typ, st_args)
    }

    fn compile_st_op(&mut self, st: &Statement, op: &Operation) {
        let middle_st = self.compile_st(st);
        self.push_st_op(
            middle_st,
            middleware::Operation(
                op.0,
                op.1.iter().map(|arg| self.compile_op_arg(arg)).collect(),
            ),
        );
    }

    pub fn compile<'a>(
        mut self,
        inputs: MainPodCompilerInputs<'a>,
    ) -> Result<(
        Vec<middleware::Statement>, // input statements
        Vec<middleware::Operation>,
        Vec<middleware::Statement>, // public statements
    )> {
        let MainPodCompilerInputs {
            // signed_pods: _,
            // main_pods: _,
            statements,
            operations,
            public_statements,
        } = inputs;
        for (st, op) in statements.iter().zip_eq(operations.iter()) {
            self.compile_st_op(st, op);
            if self.statements.len() > self.params.max_statements {
                panic!("too many statements");
            }
        }
        let public_statements = public_statements
            .iter()
            .map(|st| self.compile_st(st))
            .collect_vec();
        Ok((self.statements, self.operations, public_statements))
    }
}

// TODO fn fmt_signed_pod_builder
// TODO fn fmt_main_pod

#[macro_use]
pub mod build_utils {
    #[macro_export]
    macro_rules! op_args {
        ($($arg:expr),+) => {vec![$(crate::frontend::OperationArg::from($arg)),*]}
    }

    #[macro_export]
    macro_rules! op {
        (eq, $($arg:expr),+) => { crate::frontend::Operation(
            crate::middleware::NativeOperation::EqualFromEntries,
            crate::op_args!($($arg),*)) };
        (ne, $($arg:expr),+) => { crate::frontend::Operation(
            crate::middleware::NativeOperation::NotEqualFromEntries,
            crate::op_args!($($arg),*)) };
        (gt, $($arg:expr),+) => { crate::frontend::Operation(
            crate::middleware::NativeOperation::GtFromEntries,
            crate::op_args!($($arg),*)) };
        (lt, $($arg:expr),+) => { crate::frontend::Operation(
            crate::middleware::NativeOperation::LtFromEntries,
            crate::op_args!($($arg),*)) };
        (contains, $($arg:expr),+) => { crate::frontend::Operation(
            crate::middleware::NativeOperation::ContainsFromEntries,
            crate::op_args!($($arg),*)) };
        (not_contains, $($arg:expr),+) => { crate::frontend::Operation(
            crate::middleware::NativeOperation::NotContainsFromEntries,
            crate::op_args!($($arg),*)) };
    }
}

#[cfg(test)]
pub mod tests {
    use super::*;
    use crate::backends::mock_signed::MockSigner;
<<<<<<< HEAD
    use crate::examples::{zu_kyc_pod_builder, zu_kyc_sign_pod_builders};
    use std::io;
=======
>>>>>>> 34a223ac

    #[test]
    fn test_front_0() -> Result<()> {
        let params = Params::default();
        let (gov_id, pay_stub) = zu_kyc_sign_pod_builders(&params);

        // TODO: print pods from the builder

        let mut signer = MockSigner {
            pk: "ZooGov".into(),
        };
        let gov_id = gov_id.sign(&mut signer).unwrap();
        println!("{}", gov_id);

        let mut signer = MockSigner {
            pk: "ZooDeel".into(),
        };
        let pay_stub = pay_stub.sign(&mut signer).unwrap();
        println!("{}", pay_stub);

        let kyc = zu_kyc_pod_builder(&params, &gov_id, &pay_stub);
        println!("{}", kyc);

        // TODO: prove kyc with MockProver and print it

        Ok(())
    }
}<|MERGE_RESOLUTION|>--- conflicted
+++ resolved
@@ -579,11 +579,8 @@
 pub mod tests {
     use super::*;
     use crate::backends::mock_signed::MockSigner;
-<<<<<<< HEAD
     use crate::examples::{zu_kyc_pod_builder, zu_kyc_sign_pod_builders};
     use std::io;
-=======
->>>>>>> 34a223ac
 
     #[test]
     fn test_front_0() -> Result<()> {
